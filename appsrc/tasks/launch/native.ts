
import * as ospath from "path";
import * as invariant from "invariant";

import {map} from "underscore";
import * as shellQuote from "shell-quote";
import {EventEmitter} from "events";
import * as which from 'which';

import poker from "./poker";

import urls from "../../constants/urls";
import linuxSandboxTemplate from "../../constants/sandbox-policies/linux-template";

import * as actions from "../../actions";

import store from "../../store";
import sandbox from "../../util/sandbox";
import os from "../../util/os";
import sf from "../../util/sf";
import spawn from "../../util/spawn";
import fetch from "../../util/fetch";
import pathmaker from "../../util/pathmaker";

import {promisedModal} from "../../reactors/modals";
import {startTask} from "../../reactors/tasks/start-task";
import {MODAL_RESPONSE} from "../../constants/action-types";

import mklog from "../../util/log";
const log = mklog("tasks/launch/native");

import {Crash} from "../errors";

import {IEnvironment, IStartTaskOpts} from "../../types";

export default async function launch (out: EventEmitter, opts: IStartTaskOpts): Promise<void> {
  const {market, credentials, env} = opts;
  let {cave} = opts;
  let {args} = opts;
  invariant(cave, "launch-native has cave");
  invariant(cave, "launch-native has env");
  log(opts, `cave location: "${cave.installLocation}/${cave.installFolder}"`);

  invariant(credentials, "launch-native has credentials");

  const game = await fetch.gameLazily(market, credentials, cave.gameId, {game: cave.game});
  invariant(game, "was able to fetch game properly");

  let {isolateApps} = opts.preferences;
  const appPath = pathmaker.appPath(cave);
  let exePath: string;

  const manifestPath = ospath.join(appPath, ".itch.toml");
  const hasManifest = await sf.exists(manifestPath);
  if (opts.manifestAction) {
    const action = opts.manifestAction;
    // sandbox opt-in ?
    if (action.sandbox) {
      isolateApps = true;
    }

    log(opts, `manifest action picked: ${JSON.stringify(action, null, 2)}`);
    const actionPath = action.path;
    exePath = ospath.join(appPath, actionPath);
  } else {
    log(opts, "no manifest action picked");
  }

  if (!exePath) {
    const pokerOpts = Object.assign({}, opts, {
      appPath,
    });
    exePath = await poker(pokerOpts);
  }

  if (!exePath) {
    // poker failed, maybe paths shifted around?
    if (opts.hailMary) {
      // let it fail
      log(opts, "no candidates after poker and reconfiguration, giving up");
    } else {
      log(opts, "reconfiguring because still no candidates after poker");
      const {globalMarket} = opts;
      await startTask(store, {
        name: "configure",
        gameId: game.id,
        game,
        cave,
        upload: cave.uploads[cave.uploadId],
      });
      cave = globalMarket.getEntities("caves")[cave.id];
      return await launch(out, Object.assign({}, opts, {
        cave,
        hailMary: true,
      }));
    }
  }

  if (!exePath) {
    const err = new Error(`No executables found (${hasManifest ? "with" : "without"} manifest)`);
    (err as any).reason = ["game.install.no_executables_found"];
    throw err;
  }

  let cwd: string;

  if (/\.jar$/i.test(exePath)) {
<<<<<<< HEAD
    log(opts, "launching .jar, this will fail if no system JRE is installed");
    args = [
      "-jar", exePath, ...args,
    ];
    cwd = ospath.dirname(exePath);
    exePath = "java";
=======
    log(opts, 'checking existence of system JRE before launching .jar')
    try {
      const javaExists = which.sync('java');
      args = [
        '-jar', exePath, ...args
      ]
      exePath = 'java'
    } catch (e) {
      store.dispatch(actions.openModal({
        title: '',
        message: ['game.install.could_not_launch', {title: game.title}],
        detail: ['game.install.could_not_launch.missing_jre'],
        buttons: [
          {
            label: ['grid.item.download_java'],
            icon: 'download',
            action: actions.openUrl({url: urls.javaDownload})
          },
          'cancel'
        ]
      }))
      return
    }
>>>>>>> 90dafc65
  }

  const platform = os.platform();
  log(opts, `executing '${exePath}' on '${platform}' with args '${args.join(" ")}'`);
  const argString = map(args, spawn.escapePath).join(" ");

  if (isolateApps) {
    const checkRes = await sandbox.check();
    if (checkRes.errors.length > 0) {
      throw new Error(`error(s) while checking for sandbox: ${checkRes.errors.join(", ")}`);
    }

    if (checkRes.needs.length > 0) {
      const itchPlatform = os.itchPlatform();

      const response = await promisedModal(store, {
        title: ["sandbox.setup.title"],
        message: [`sandbox.setup.${itchPlatform}.message`],
        detail: [`sandbox.setup.${itchPlatform}.detail`],
        buttons: [
          {
            label: ["sandbox.setup.proceed"],
            action: actions.modalResponse({sandboxBlessing: true}),
            icon: "checkmark",
          },
          {
            label: ["docs.learn_more"],
            action: actions.openUrl((urls as any)[`${itchPlatform}SandboxSetup`]),
            icon: "earth",
            className: "secondary",
          },
          "cancel",
        ],
      });

      if (response.type === MODAL_RESPONSE && response.payload.sandboxBlessing) {
        // carry on
      } else {
        return; // cancelled by user
      }
    }

    const installRes = await sandbox.install(opts, checkRes.needs);
    if (installRes.errors.length > 0) {
      throw new Error(`error(s) while installing sandbox: ${installRes.errors.join(", ")}`);
    }
  }

  let fullExec = exePath;
  if (platform === "darwin") {
    const isBundle = isAppBundle(exePath);
    if (isBundle) {
      fullExec = await spawn.getOutput({
        command: "activate",
        args: ["--print-bundle-executable-path", exePath],
        logger: opts.logger,
      });
    }

    if (isolateApps) {
      log(opts, "app isolation enabled");

      const sandboxOpts = Object.assign({}, opts, {
        game,
        appPath,
        exePath,
        fullExec,
        argString,
        isBundle,
        cwd,
        logger: opts.logger,
      });

      await sandbox.within(sandboxOpts, async function ({fakeApp}) {
        await doSpawn(fullExec, `open -W ${spawn.escapePath(fakeApp)}`, env, out, opts);
      });
    } else {
      log(opts, "no app isolation");
      const spawnOpts = Object.assign({}, opts, {
        cwd,
      });

      if (isBundle) {
        await doSpawn(fullExec, `open -W ${spawn.escapePath(exePath)} --args ${argString}`, env, out, spawnOpts);
      } else {
        await doSpawn(fullExec, `${spawn.escapePath(exePath)} ${argString}`, env, out, spawnOpts);
      }
    }
  } else if (platform === "win32") {
    let cmd = `${spawn.escapePath(exePath)}`;
    if (argString.length > 0) {
      cmd += ` ${argString}`;
    }

    let playerUsername: string;

    const grantPath = appPath;
    if (isolateApps) {
      playerUsername = await spawn.getOutput({
        command: "isolate.exe",
        args: ["--print-itch-player-details"],
        logger: opts.logger,
      });

      playerUsername = playerUsername.split("\n")[0].trim();

      log(opts, "app isolation enabled");
      const grantRes = await spawn.getOutput({
        command: "icacls",
        args: [ grantPath, "/grant", playerUsername + ":F", "/T", "/Q", "/c" ],
        logger: opts.logger,
      });
      log(opts, `grant output:\n${grantRes}`);

      cmd = `isolate ${cmd}`;
    } else {
      log(opts, "no app isolation");
    }
    await doSpawn(exePath, cmd, env, out, opts);

    if (isolateApps) {
      const denyRes = await spawn.getOutput({
        command: "icacls",
        args: [ grantPath, "/deny", playerUsername + ":F", "/T", "/Q", "/c" ],
        logger: opts.logger,
      });
      log(opts, `deny output:\n${denyRes}`);
    }
  } else if (platform === "linux") {
    let cmd = `${spawn.escapePath(exePath)}`;
    if (argString.length > 0) {
      cmd += ` ${argString}`;
    }
    if (isolateApps) {
      log(opts, "generating firejail profile");
      const sandboxProfilePath = ospath.join(appPath, ".itch", "isolate-app.profile");

      const sandboxSource = linuxSandboxTemplate;
      await sf.writeFile(sandboxProfilePath, sandboxSource);

      cmd = `firejail "--profile=${sandboxProfilePath}" -- ${cmd}`;
      await doSpawn(exePath, cmd, env, out, opts);
    } else {
      log(opts, "no app isolation");
      await doSpawn(exePath, cmd, env, out, opts);
    }
  } else {
    throw new Error(`unsupported platform: ${platform}`);
  }
}

interface IDoSpawnOpts extends IStartTaskOpts {
  /** current working directory for spawning */
  cwd?: string;
}

async function doSpawn (exePath: string, fullCommand: string, env: IEnvironment, emitter: EventEmitter,
                        opts: IDoSpawnOpts) {
  log(opts, `spawn command: ${fullCommand}`);

  const cwd = opts.cwd || ospath.dirname(exePath);
  log(opts, `working directory: ${cwd}`);

  const args = shellQuote.parse(fullCommand);
  const command = args.shift();
  log(opts, `command: ${command}`);
  log(opts, `args: ${JSON.stringify(args, null, 2)}`);
  log(opts, `env keys: ${JSON.stringify(Object.keys(env), null, 2)}`);

  let spawnEmitter = emitter;
  const platform = os.platform();
  if (platform === "darwin") {
    spawnEmitter = new EventEmitter();
    emitter.once("cancel", async function () {
      log(opts, `asked to cancel, calling pkill with ${exePath}`);
      const killRes = await spawn.exec({command: "pkill", args: ["-f", exePath]});
      if (killRes.code !== 0) {
        log(opts, `Failed to kill with code ${killRes.code}, out = ${killRes.out}, err = ${killRes.err}`);
        spawnEmitter.emit("cancel");
      }
    });
  }

  const code = await spawn({
    command,
    args,
    emitter: spawnEmitter,
    onToken: (tok) => log(opts, `out: ${tok}`),
    onErrToken: (tok) => log(opts, `err: ${tok}`),
    opts: {
      env: Object.assign({}, process.env, env),
      cwd,
    },
  });

  if (code !== 0) {
    const error = `process exited with code ${code}`;
    throw new Crash({exePath, error});
  }
  return "child completed successfully";
}

function isAppBundle (exePath: string) {
  return /\.app\/?$/.test(exePath.toLowerCase());
}<|MERGE_RESOLUTION|>--- conflicted
+++ resolved
@@ -5,7 +5,7 @@
 import {map} from "underscore";
 import * as shellQuote from "shell-quote";
 import {EventEmitter} from "events";
-import * as which from 'which';
+import which from "../../promised/which";
 
 import poker from "./poker";
 
@@ -105,38 +105,30 @@
   let cwd: string;
 
   if (/\.jar$/i.test(exePath)) {
-<<<<<<< HEAD
-    log(opts, "launching .jar, this will fail if no system JRE is installed");
-    args = [
-      "-jar", exePath, ...args,
-    ];
-    cwd = ospath.dirname(exePath);
-    exePath = "java";
-=======
-    log(opts, 'checking existence of system JRE before launching .jar')
+    log(opts, "checking existence of system JRE before launching .jar");
     try {
-      const javaExists = which.sync('java');
+      const javaPath = await which("java");
       args = [
-        '-jar', exePath, ...args
-      ]
-      exePath = 'java'
+        "-jar", exePath, ...args,
+      ];
+      cwd = ospath.dirname(exePath);
+      exePath = javaPath;
     } catch (e) {
       store.dispatch(actions.openModal({
-        title: '',
-        message: ['game.install.could_not_launch', {title: game.title}],
-        detail: ['game.install.could_not_launch.missing_jre'],
+        title: "",
+        message: ["game.install.could_not_launch", {title: game.title}],
+        detail: ["game.install.could_not_launch.missing_jre"],
         buttons: [
           {
-            label: ['grid.item.download_java'],
-            icon: 'download',
-            action: actions.openUrl({url: urls.javaDownload})
+            label: ["grid.item.download_java"],
+            icon: "download",
+            action: actions.openUrl({url: urls.javaDownload}),
           },
-          'cancel'
-        ]
-      }))
-      return
-    }
->>>>>>> 90dafc65
+          "cancel",
+        ],
+      }));
+      return;
+    }
   }
 
   const platform = os.platform();
